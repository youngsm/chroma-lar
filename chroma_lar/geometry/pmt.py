--- conflicted
+++ resolved
@@ -16,7 +16,6 @@
 
 
 def generate_pmt_positions(
-<<<<<<< HEAD
     lx,
     ly,
     lz,
@@ -26,9 +25,6 @@
     n_pmt_walls=2,
     pmt_radius=50,
     center=False,
-=======
-    lx, ly, lz, spacing_y, spacing_z, gap_pmt_active, n_pmt_walls=2, pmt_radius=50,
->>>>>>> a60e9d02
 ):
     """
     Generate PMT positions in a hexagonal grid pattern.
@@ -60,15 +56,9 @@
     grid_z = int(lz / spacing_z) + 1
 
     # Generate hexagonal grid coordinates
-<<<<<<< HEAD
     spacing_buffer_y = ly - (grid_y - 1) * spacing_y - 4 * pmt_radius
     spacing_buffer_z = lz - (grid_z - 1) * spacing_z - 4 * pmt_radius
     while spacing_buffer_y < spacing_y / 2:
-=======
-    spacing_buffer_y = ly - (grid_y-1)*spacing_y - 4*pmt_radius
-    spacing_buffer_z = lz - (grid_z-1)*spacing_z - 4*pmt_radius
-    while spacing_buffer_y < spacing_y/2:
->>>>>>> a60e9d02
         grid_y -= 1
         spacing_buffer_y = ly - (grid_y - 1) * spacing_y
     while spacing_buffer_z < 0:
@@ -77,28 +67,14 @@
     print(f"Spacing buffer in y: {spacing_buffer_y}, z: {spacing_buffer_z}")
 
     y_side, z_side = np.meshgrid(np.arange(grid_y), np.arange(grid_z), indexing="ij")
-<<<<<<< HEAD
-    y_side = (
-        y_side * spacing_y
-        - ly / 2
-        + (spacing_buffer_y / 2 - spacing_y / 4)
-        + pmt_radius
-    )
-    z_side = z_side * spacing_z - lz / 2 + spacing_buffer_z / 2 + 2 * pmt_radius
-=======
     y_side = y_side*spacing_y - ly/2 + (spacing_buffer_y/2 - spacing_y/4) + pmt_radius
     z_side = z_side*spacing_z - lz/2 + spacing_buffer_z/2 + 2*pmt_radius
->>>>>>> a60e9d02
 
     print(f"Total PMT number is {n_pmt_walls * grid_y * grid_z}")
 
     y_side = y_side.astype(np.float32)
     z_side = z_side.astype(np.float32)
 
-<<<<<<< HEAD
-=======
-    
->>>>>>> a60e9d02
     for i in range(y_side.shape[1]):
         if i % 2 == 1:
             y_side[:, i] += spacing_y / 2 - pmt_radius
